--- conflicted
+++ resolved
@@ -58,12 +58,8 @@
 '*--filter-similar-to=[Filter out pages that are similar to the given page (ex. --filter-similar-to http://site.xyz/soft404)]' \
 '-L+[Limit total number of concurrent scans (default: 0, i.e. no limit)]' \
 '--scan-limit=[Limit total number of concurrent scans (default: 0, i.e. no limit)]' \
-<<<<<<< HEAD
-'--parallel=[Run parallel feroxbuster instances (one child process per url passed via stdin)]' \
+'(--auto-tune)--parallel=[Run parallel feroxbuster instances (one child process per url passed via stdin)]' \
 '--rate-limit=[Limit number of requests per second (per directory) (default: 0, i.e. no limit)]' \
-=======
-'(--auto-tune)--rate-limit=[Limit number of requests per second (per directory) (default: 0, i.e. no limit)]' \
->>>>>>> 9e0118fd
 '--time-limit=[Limit total run time of all scans (ex: --time-limit 10m)]' \
 '(--silent)*-v[Increase verbosity level (use -vv or more for greater effect. \[CAUTION\] 4 -v'\''s is probably too much)]' \
 '(--silent)*--verbosity[Increase verbosity level (use -vv or more for greater effect. \[CAUTION\] 4 -v'\''s is probably too much)]' \
