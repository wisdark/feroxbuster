--- conflicted
+++ resolved
@@ -20,11 +20,7 @@
 
     case "${cmd}" in
         feroxbuster)
-<<<<<<< HEAD
-            opts=" -v -q -D -r -k -n -f -e -h -V -w -u -t -d -T -p -P -R -s -o -a -x -H -Q -S -X -W -N -C -L  --verbosity --silent --quiet --json --dont-filter --redirects --insecure --no-recursion --add-slash --stdin --extract-links --help --version --wordlist --url --threads --depth --timeout --proxy --replay-proxy --replay-codes --status-codes --output --resume-from --debug-log --user-agent --extensions --headers --query --filter-size --filter-regex --filter-words --filter-lines --filter-status --filter-similar-to --scan-limit --parallel --rate-limit --time-limit  "
-=======
-            opts=" -v -q -D -r -k -n -f -e -h -V -w -u -t -d -T -p -P -R -s -o -a -x -H -Q -S -X -W -N -C -L  --verbosity --silent --quiet --auto-tune --auto-bail --json --dont-filter --redirects --insecure --no-recursion --add-slash --stdin --extract-links --help --version --wordlist --url --threads --depth --timeout --proxy --replay-proxy --replay-codes --status-codes --output --resume-from --debug-log --user-agent --extensions --headers --query --filter-size --filter-regex --filter-words --filter-lines --filter-status --filter-similar-to --scan-limit --rate-limit --time-limit  "
->>>>>>> 9e0118fd
+            opts=" -v -q -D -r -k -n -f -e -h -V -w -u -t -d -T -p -P -R -s -o -a -x -H -Q -S -X -W -N -C -L  --verbosity --silent --quiet --auto-tune --auto-bail --json --dont-filter --redirects --insecure --no-recursion --add-slash --stdin --extract-links --help --version --wordlist --url --threads --depth --timeout --proxy --replay-proxy --replay-codes --status-codes --output --resume-from --debug-log --user-agent --extensions --headers --query --filter-size --filter-regex --filter-words --filter-lines --filter-status --filter-similar-to --scan-limit --parallel --rate-limit --time-limit  "
             if [[ ${cur} == -* || ${COMP_CWORD} -eq 1 ]] ; then
                 COMPREPLY=( $(compgen -W "${opts}" -- "${cur}") )
                 return 0
