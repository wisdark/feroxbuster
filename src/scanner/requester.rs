--- conflicted
+++ resolved
@@ -392,17 +392,12 @@
                     continue;
                 }
 
-<<<<<<< HEAD
-                if self.handles.config.extract_links {
-                    let extractor = ExtractorBuilder::default()
-=======
                 if self.handles.config.collect_extensions {
                     ferox_response.parse_extension(self.handles.clone())?;
                 }
 
-                if self.handles.config.extract_links && !ferox_response.status().is_redirection() {
+                if self.handles.config.extract_links {
                     let mut extractor = ExtractorBuilder::default()
->>>>>>> aed0c41d
                         .target(ExtractionTarget::ResponseBody)
                         .response(&ferox_response)
                         .handles(self.handles.clone())
